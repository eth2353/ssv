package ibft

import (
	"fmt"
	"github.com/bloxapp/ssv/ibft/proto"
	"github.com/bloxapp/ssv/network/local"
	"github.com/bloxapp/ssv/network/msgqueue"
	"github.com/bloxapp/ssv/storage/basedb"
	"github.com/bloxapp/ssv/storage/collections"
	"github.com/bloxapp/ssv/storage/kv"
	"github.com/bloxapp/ssv/validator/storage"
	"github.com/herumi/bls-eth-go-binary/bls"
	"github.com/libp2p/go-libp2p-core/peer"
	"github.com/stretchr/testify/require"
	"go.uber.org/zap"
	"testing"
)

func validatorPK(sks map[uint64]*bls.SecretKey) *bls.PublicKey {
	return sks[1].GetPublicKey()
}

func aggregateInvalidSign(t *testing.T, sks map[uint64]*bls.SecretKey, msg *proto.Message) *proto.SignedMessage {
	sigend := SignMsg(t, 1, sks[1], msg)
	sigend.SignerIds = []uint64{2}
	return sigend
}

func aggregateSign(t *testing.T, sks map[uint64]*bls.SecretKey, msg *proto.Message) *proto.SignedMessage {
	var aggSignedMsg *proto.SignedMessage
	for index, sk := range sks {
		sigend := SignMsg(t, index, sk, msg)

		if aggSignedMsg == nil {
			aggSignedMsg = sigend
		} else {
			require.NoError(t, aggSignedMsg.Aggregate(sigend))
		}
	}
	return aggSignedMsg
}

func populatedStorage(t *testing.T, sks map[uint64]*bls.SecretKey, highestSeq int) collections.Iibft {
	storage := collections.NewIbft(newInMemDb(), zap.L(), "attestation")
	for i := 0; i <= highestSeq; i++ {
		lambda := []byte(fmt.Sprintf("lambda_%d", i))
		aggSignedMsg := aggregateSign(t, sks, &proto.Message{
			Type:        proto.RoundState_Commit,
			Round:       3,
			SeqNumber:   uint64(i),
			ValidatorPk: validatorPK(sks).Serialize(),
			Lambda:      lambda,
			Value:       []byte("value"),
		})
		require.NoError(t, storage.SaveDecided(aggSignedMsg))
		if i == highestSeq {
			require.NoError(t, storage.SaveHighestDecidedInstance(aggSignedMsg))
		}
	}
	return &storage
}

func populatedIbft(
	nodeID uint64,
	network *local.Local,
	ibftStorage collections.Iibft,
	sks map[uint64]*bls.SecretKey,
	nodes map[uint64]*proto.Node,
) IBFT {
	queue := msgqueue.New()
	share := &storage.Share{
		NodeID:      nodeID,
		PublicKey: validatorPK(sks),
		ShareKey:    sks[nodeID],
		Committee:   nodes,
	}
<<<<<<< HEAD
	ret := New(0, zap.L(), ibftStorage, network.CopyWithLocalNodeID(peer.ID(fmt.Sprintf("%d", nodeID-1))), queue, params, share)
=======
	ret := New(
		zap.L(),
		ibftStorage,
		network.CopyWithLocalNodeID(peer.ID(fmt.Sprintf("%d", nodeID-1))),
		queue,
		proto.DefaultConsensusParams(),
		share,
	)
>>>>>>> c94632dc
	ret.(*ibftImpl).initFinished = true // as if they are already synced
	ret.(*ibftImpl).listenToNetworkMessages()
	ret.(*ibftImpl).listenToSyncMessages()
	return ret
}

func TestSyncFromScratch(t *testing.T) {
	sks, nodes := GenerateNodes(4)
	network := local.NewLocalNetwork()
	db, err := kv.New(basedb.Options{
		Type:   "badger-memory",
		Path:   "",
		Logger: zap.L(),
	})
	require.NoError(t, err)
	s1 := collections.NewIbft(db, zap.L(), "attestation")
	i1 := populatedIbft(1, network, &s1, sks, nodes)

	_ = populatedIbft(2, network, populatedStorage(t, sks, 10), sks, nodes)

	i1.(*ibftImpl).SyncIBFT()
	highest, err := i1.(*ibftImpl).ibftStorage.GetHighestDecidedInstance(validatorPK(sks).Serialize())
	require.NoError(t, err)
	require.EqualValues(t, 10, highest.Message.SeqNumber)
}

func TestSyncFromMiddle(t *testing.T) {
	sks, nodes := GenerateNodes(4)
	network := local.NewLocalNetwork()

	s1 := populatedStorage(t, sks, 4)
	i1 := populatedIbft(1, network, s1, sks, nodes)

	_ = populatedIbft(2, network, populatedStorage(t, sks, 10), sks, nodes)

	// test before sync
	highest, err := i1.(*ibftImpl).ibftStorage.GetHighestDecidedInstance(validatorPK(sks).Serialize())
	require.NoError(t, err)
	require.EqualValues(t, 4, highest.Message.SeqNumber)

	i1.(*ibftImpl).SyncIBFT()

	// test after sync
	highest, err = i1.(*ibftImpl).ibftStorage.GetHighestDecidedInstance(validatorPK(sks).Serialize())
	require.NoError(t, err)
	require.EqualValues(t, 10, highest.Message.SeqNumber)
}

func TestSyncFromScratch100Sequences(t *testing.T) {
	sks, nodes := GenerateNodes(4)
	network := local.NewLocalNetwork()

	s1 := collections.NewIbft(newInMemDb(), zap.L(), "attestation")
	i1 := populatedIbft(1, network, &s1, sks, nodes)

	_ = populatedIbft(2, network, populatedStorage(t, sks, 100), sks, nodes)

	i1.(*ibftImpl).SyncIBFT()
	highest, err := i1.(*ibftImpl).ibftStorage.GetHighestDecidedInstance(validatorPK(sks).Serialize())
	require.NoError(t, err)
	require.EqualValues(t, 100, highest.Message.SeqNumber)
}

func TestSyncFromScratch100SequencesWithDifferentPeers(t *testing.T) {
	t.Run("scenario 1", func(t *testing.T) {
		sks, nodes := GenerateNodes(4)
		network := local.NewLocalNetwork()

		s1 := collections.NewIbft(newInMemDb(), zap.L(), "attestation")
		i1 := populatedIbft(1, network, &s1, sks, nodes)

		_ = populatedIbft(2, network, populatedStorage(t, sks, 100), sks, nodes)
		_ = populatedIbft(3, network, populatedStorage(t, sks, 105), sks, nodes)
		_ = populatedIbft(4, network, populatedStorage(t, sks, 89), sks, nodes)

		// test before sync
		_, err := i1.(*ibftImpl).ibftStorage.GetHighestDecidedInstance(validatorPK(sks).Serialize())
		require.EqualError(t, err, "EntryNotFoundError")

		i1.(*ibftImpl).SyncIBFT()

		// test after sync
		highest, err := i1.(*ibftImpl).ibftStorage.GetHighestDecidedInstance(validatorPK(sks).Serialize())
		require.NoError(t, err)
		require.EqualValues(t, 105, highest.Message.SeqNumber)
	})

	t.Run("scenario 2", func(t *testing.T) {
		sks, nodes := GenerateNodes(4)
		network := local.NewLocalNetwork()

		s1 := collections.NewIbft(newInMemDb(), zap.L(), "attestation")
		i1 := populatedIbft(1, network, &s1, sks, nodes)

		_ = populatedIbft(2, network, populatedStorage(t, sks, 10), sks, nodes)
		_ = populatedIbft(3, network, populatedStorage(t, sks, 20), sks, nodes)
		_ = populatedIbft(4, network, populatedStorage(t, sks, 89), sks, nodes)

		// test before sync
		_, err := i1.(*ibftImpl).ibftStorage.GetHighestDecidedInstance(validatorPK(sks).Serialize())
		require.EqualError(t, err, "EntryNotFoundError")

		i1.(*ibftImpl).SyncIBFT()

		// test after sync
		highest, err := i1.(*ibftImpl).ibftStorage.GetHighestDecidedInstance(validatorPK(sks).Serialize())
		require.NoError(t, err)
		require.EqualValues(t, 89, highest.Message.SeqNumber)
	})

}

func newInMemDb() basedb.IDb {
	db, _ := kv.New(basedb.Options{
		Type:   "badger-memory",
		Path:   "",
		Logger: zap.L(),
	})
	return db
}<|MERGE_RESOLUTION|>--- conflicted
+++ resolved
@@ -74,18 +74,7 @@
 		ShareKey:    sks[nodeID],
 		Committee:   nodes,
 	}
-<<<<<<< HEAD
-	ret := New(0, zap.L(), ibftStorage, network.CopyWithLocalNodeID(peer.ID(fmt.Sprintf("%d", nodeID-1))), queue, params, share)
-=======
-	ret := New(
-		zap.L(),
-		ibftStorage,
-		network.CopyWithLocalNodeID(peer.ID(fmt.Sprintf("%d", nodeID-1))),
-		queue,
-		proto.DefaultConsensusParams(),
-		share,
-	)
->>>>>>> c94632dc
+	ret := New(0, zap.L(), ibftStorage, network.CopyWithLocalNodeID(peer.ID(fmt.Sprintf("%d", nodeID-1))), queue, proto.DefaultConsensusParams(), share)
 	ret.(*ibftImpl).initFinished = true // as if they are already synced
 	ret.(*ibftImpl).listenToNetworkMessages()
 	ret.(*ibftImpl).listenToSyncMessages()
