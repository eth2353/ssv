package validator

import (
	"fmt"
	"strconv"
	"strings"

	"github.com/attestantio/go-eth2-client/spec/phase0"
	"github.com/herumi/bls-eth-go-binary/bls"
	specqbft "github.com/ssvlabs/ssv-spec/qbft"
	specssv "github.com/ssvlabs/ssv-spec/ssv"
	spectypes "github.com/ssvlabs/ssv-spec/types"
	"go.uber.org/zap"
	"golang.org/x/exp/slices"

	"github.com/ssvlabs/ssv/exporter/convert"
	"github.com/ssvlabs/ssv/ibft/storage"
	"github.com/ssvlabs/ssv/logging/fields"
	"github.com/ssvlabs/ssv/networkconfig"
	"github.com/ssvlabs/ssv/protocol/v2/qbft"
	qbftcontroller "github.com/ssvlabs/ssv/protocol/v2/qbft/controller"
	qbftctrl "github.com/ssvlabs/ssv/protocol/v2/qbft/controller"
	qbftstorage "github.com/ssvlabs/ssv/protocol/v2/qbft/storage"
	"github.com/ssvlabs/ssv/protocol/v2/ssv/queue"
	ssvtypes "github.com/ssvlabs/ssv/protocol/v2/types"
	registrystorage "github.com/ssvlabs/ssv/registry/storage"
)

type CommitteeObserver struct {
	logger                 *zap.Logger
	Storage                *storage.QBFTStores
	qbftController         *qbftcontroller.Controller
	ValidatorStore         registrystorage.ValidatorStore
	newDecidedHandler      qbftcontroller.NewDecidedHandler
	Roots                  map[[32]byte]spectypes.BeaconRole
	postConsensusContainer map[phase0.ValidatorIndex]*specssv.PartialSigContainer
}

type CommitteeObserverOptions struct {
	FullNode          bool
	Logger            *zap.Logger
	Network           specqbft.Network
	Storage           *storage.QBFTStores
	Operator          *spectypes.CommitteeMember
	OperatorSigner    ssvtypes.OperatorSigner
	NetworkConfig     networkconfig.NetworkConfig
	NewDecidedHandler qbftctrl.NewDecidedHandler
	ValidatorStore    registrystorage.ValidatorStore
}

func NewCommitteeObserver(identifier convert.MessageID, opts CommitteeObserverOptions) *CommitteeObserver {
	// currently, only need domain & storage
	config := &qbft.Config{
		Domain:      opts.NetworkConfig.DomainType(),
		Storage:     opts.Storage.Get(identifier.GetRoleType()),
		Network:     opts.Network,
		CutOffRound: specqbft.Round(specqbft.CutoffRound),
	}

	// TODO: does the specific operator matters?

	ctrl := qbftcontroller.NewController(identifier[:], opts.Operator, config, opts.OperatorSigner, opts.FullNode)
	ctrl.StoredInstances = make(qbftcontroller.InstanceContainer, 0, nonCommitteeInstanceContainerCapacity(opts.FullNode))
	if _, err := ctrl.LoadHighestInstance(identifier[:]); err != nil {
		opts.Logger.Debug("❗ failed to load highest instance", zap.Error(err))
	}

	return &CommitteeObserver{
		qbftController:         ctrl,
		logger:                 opts.Logger,
		Storage:                opts.Storage,
		ValidatorStore:         opts.ValidatorStore,
		newDecidedHandler:      opts.NewDecidedHandler,
		Roots:                  make(map[[32]byte]spectypes.BeaconRole),
		postConsensusContainer: make(map[phase0.ValidatorIndex]*specssv.PartialSigContainer),
	}
}

func (ncv *CommitteeObserver) ProcessMessage(msg *queue.SSVMessage) error {
	cid := spectypes.CommitteeID(msg.GetID().GetDutyExecutorID()[16:])
	logger := ncv.logger.With(fields.CommitteeID(cid), fields.Role(msg.MsgID.GetRoleType()))

	partialSigMessages := &spectypes.PartialSignatureMessages{}
	if err := partialSigMessages.Decode(msg.SSVMessage.GetData()); err != nil {
		return fmt.Errorf("failed to get partial signature message from network message %w", err)
	}
	if partialSigMessages.Type != spectypes.PostConsensusPartialSig {
<<<<<<< HEAD
		return fmt.Errorf("not processing message type %b", partialSigMessages.Type)
=======
		return fmt.Errorf("not processing message type %d", partialSigMessages.Type)
>>>>>>> 7fe53a03
	}

	slot := partialSigMessages.Slot
	logger = logger.With(fields.Slot(slot))

	if err := partialSigMessages.Validate(); err != nil {
		return fmt.Errorf("got invalid message %w", err)
	}

	quorums, err := ncv.processMessage(partialSigMessages)
	if err != nil {
		return fmt.Errorf("could not process SignedPartialSignatureMessage %w", err)
	}

	if len(quorums) == 0 {
		return nil
	}

	for key, quorum := range quorums {
		role := ncv.getRole(msg, key.Root)
		validator := ncv.ValidatorStore.ValidatorByIndex(key.ValidatorIndex)
		MsgID := convert.NewMsgID(ncv.qbftController.GetConfig().GetSignatureDomainType(), validator.ValidatorPubKey[:], role)
		if err := ncv.Storage.Get(MsgID.GetRoleType()).SaveParticipants(MsgID, slot, quorum); err != nil {
			return fmt.Errorf("could not save participants %w", err)
		} else {
			var operatorIDs []string
			for _, share := range quorum {
				operatorIDs = append(operatorIDs, strconv.FormatUint(share, 10))
			}
			logger.Info("✅ saved participants",
				zap.String("converted_role", role.ToBeaconRole()),
				zap.String("validator_index", strconv.FormatUint(uint64(key.ValidatorIndex), 10)),
				zap.String("signers", strings.Join(operatorIDs, ", ")),
			)
		}

		if ncv.newDecidedHandler != nil {
			ncv.newDecidedHandler(qbftstorage.ParticipantsRangeEntry{
				Slot:       slot,
				Signers:    quorum,
				Identifier: MsgID,
			})
		}
	}

	return nil
}

func (ncv *CommitteeObserver) getRole(msg *queue.SSVMessage, root [32]byte) convert.RunnerRole {
	if msg.MsgID.GetRoleType() == spectypes.RoleCommittee {
		_, found := ncv.Roots[root]
		if !found {
			return convert.RoleAttester
		}
		return convert.RoleSyncCommittee
	}
	return convert.RunnerRole(msg.MsgID.GetRoleType())
}

// nonCommitteeInstanceContainerCapacity returns the capacity of InstanceContainer for non-committee validators
func nonCommitteeInstanceContainerCapacity(fullNode bool) int {
	if fullNode {
		// Helps full nodes reduce
		return 2
	}
	return 1
}

type validatorIndexAndRoot struct {
	ValidatorIndex phase0.ValidatorIndex
	Root           [32]byte
}

func (ncv *CommitteeObserver) processMessage(
	signedMsg *spectypes.PartialSignatureMessages,
) (map[validatorIndexAndRoot][]spectypes.OperatorID, error) {
	quorums := make(map[validatorIndexAndRoot][]spectypes.OperatorID)

	for _, msg := range signedMsg.Messages {
		validator := ncv.ValidatorStore.ValidatorByIndex(msg.ValidatorIndex)
		container, ok := ncv.postConsensusContainer[msg.ValidatorIndex]
		if !ok {
			container = specssv.NewPartialSigContainer(validator.Quorum())
			ncv.postConsensusContainer[msg.ValidatorIndex] = container
		}
		if container.HasSignature(msg.ValidatorIndex, msg.Signer, msg.SigningRoot) {
			ncv.resolveDuplicateSignature(container, msg, validator)
		} else {
			container.AddSignature(msg)
		}

		rootSignatures := container.GetSignatures(msg.ValidatorIndex, msg.SigningRoot)
		if uint64(len(rootSignatures)) >= validator.Quorum() {
			key := validatorIndexAndRoot{msg.ValidatorIndex, msg.SigningRoot}
			longestSigners := quorums[key]
			if newLength := len(rootSignatures); newLength > len(longestSigners) {
				newSigners := make([]spectypes.OperatorID, 0, newLength)
				for signer := range rootSignatures {
					newSigners = append(newSigners, signer)
				}
				slices.Sort(newSigners)
				quorums[key] = newSigners
			}
		}
	}
	return quorums, nil
}

// Stores the container's existing signature or the new one, depending on their validity. If both are invalid, remove the existing one
// copied from BaseRunner
func (ncv *CommitteeObserver) resolveDuplicateSignature(container *specssv.PartialSigContainer, msg *spectypes.PartialSignatureMessage, share *ssvtypes.SSVShare) {
	// Check previous signature validity
	previousSignature, err := container.GetSignature(msg.ValidatorIndex, msg.Signer, msg.SigningRoot)
	if err == nil {
		err = ncv.verifyBeaconPartialSignature(msg.Signer, previousSignature, msg.SigningRoot, share)
		if err == nil {
			// Keep the previous sigature since it's correct
			return
		}
	}

	// Previous signature is incorrect or doesn't exist
	container.Remove(msg.ValidatorIndex, msg.Signer, msg.SigningRoot)

	// Hold the new signature, if correct
	err = ncv.verifyBeaconPartialSignature(msg.Signer, msg.PartialSignature, msg.SigningRoot, share)
	if err == nil {
		container.AddSignature(msg)
	}
}

// copied from BaseRunner
func (ncv *CommitteeObserver) verifyBeaconPartialSignature(signer uint64, signature spectypes.Signature, root [32]byte, share *ssvtypes.SSVShare) error {
	ssvtypes.MetricsSignaturesVerifications.WithLabelValues().Inc()

	for _, n := range share.Committee {
		if n.Signer == signer {
			pk, err := ssvtypes.DeserializeBLSPublicKey(n.SharePubKey)
			if err != nil {
				return fmt.Errorf("could not deserialized pk: %w", err)
			}

			sig := &bls.Sign{}
			if err := sig.Deserialize(signature); err != nil {
				return fmt.Errorf("could not deserialized Signature: %w", err)
			}

			if !sig.VerifyByte(&pk, root[:]) {
				return fmt.Errorf("wrong signature")
			}
			return nil
		}
	}
	return fmt.Errorf("unknown signer")
}

func (ncv *CommitteeObserver) OnProposalMsg(msg *queue.SSVMessage) error {
	mssg := &specqbft.Message{}
	if err := mssg.Decode(msg.SSVMessage.GetData()); err != nil {
		ncv.logger.Debug("❗ failed to get decode ssv message", zap.Error(err))
		return err
	}

	// decode consensus data
	beaconVote := &spectypes.BeaconVote{}
	if err := beaconVote.Decode(msg.SignedSSVMessage.FullData); err != nil {
		ncv.logger.Debug("❗ failed to get beacon vote data", zap.Error(err))
		return err
	}
	cid := spectypes.CommitteeID(msg.GetID().GetDutyExecutorID()[16:])

	ncv.logger.Info("✅ Got proposal message", fields.CommitteeID(cid))
	ncv.Roots[beaconVote.BlockRoot] = spectypes.BNRoleSyncCommittee
	return nil
}<|MERGE_RESOLUTION|>--- conflicted
+++ resolved
@@ -85,11 +85,7 @@
 		return fmt.Errorf("failed to get partial signature message from network message %w", err)
 	}
 	if partialSigMessages.Type != spectypes.PostConsensusPartialSig {
-<<<<<<< HEAD
 		return fmt.Errorf("not processing message type %b", partialSigMessages.Type)
-=======
-		return fmt.Errorf("not processing message type %d", partialSigMessages.Type)
->>>>>>> 7fe53a03
 	}
 
 	slot := partialSigMessages.Slot
