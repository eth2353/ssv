--- conflicted
+++ resolved
@@ -3,7 +3,6 @@
 import (
 	"encoding/hex"
 	"fmt"
-	"github.com/ssvlabs/ssv/exporter/convert"
 	"net"
 	"net/url"
 	"strconv"
@@ -47,20 +46,12 @@
 	FieldConfig              = "config"
 	FieldConnectionID        = "connection_id"
 	FieldPreConsensusTime    = "pre_consensus_time"
+	FieldPostConsensusTime   = "post_consensus_time"
 	FieldConsensusTime       = "consensus_time"
-	FieldPostConsensusTime   = "post_consensus_time"
-<<<<<<< HEAD
-=======
-	FieldQuorumTime          = "quorum_time"
-	FieldDecidedTime         = "decided_time"
->>>>>>> de5b6459
 	FieldBlockTime           = "block_time"
 	FieldBeaconDataTime      = "beacon_data_time"
-	FieldBlockRootTime       = "block_root_time"
-	FieldBroadcastTime       = "broadcast_time"
 	FieldCount               = "count"
 	FieldCurrentSlot         = "current_slot"
-	FieldDecidedTime         = "decided_time"
 	FieldDomain              = "domain"
 	FieldDuration            = "duration"
 	FieldDuties              = "duties"
@@ -85,7 +76,6 @@
 	FieldOwnerAddress        = "owner_address"
 	FieldPeerID              = "peer_id"
 	FieldPeerScore           = "peer_score"
-	FieldPreConsensusTime    = "pre_consensus_time"
 	FieldPrivKey             = "privkey"
 	FieldPubKey              = "pubkey"
 	FieldQuorumTime          = "quorum_time"
@@ -299,55 +289,23 @@
 }
 
 func ConsensusTime(val time.Duration) zap.Field {
-	return zap.String(FieldConsensusTime, FormatDuration(val))
+	return zap.String(FieldConsensusTime, strconv.FormatFloat(val.Seconds(), 'f', 5, 64))
 }
 
 func PostConsensusTime(val time.Duration) zap.Field {
 	return zap.String(FieldPostConsensusTime, FormatDuration(val))
 }
 
-func QuorumTime(val time.Duration) zap.Field {
-	return zap.String(FieldQuorumTime, FormatDuration(val))
-}
-<<<<<<< HEAD
-
-=======
->>>>>>> de5b6459
-func DecidedTime(val time.Duration) zap.Field {
-	return zap.String(FieldDecidedTime, FormatDuration(val))
-}
-
 func BlockTime(val time.Duration) zap.Field {
 	return zap.String(FieldBlockTime, FormatDuration(val))
 }
-<<<<<<< HEAD
 
 func BeaconDataTime(val time.Duration) zap.Field {
 	return zap.String(FieldBeaconDataTime, FormatDuration(val))
 }
 
-=======
-func BeaconDataTime(val time.Duration) zap.Field {
-	return zap.String(FieldBeaconDataTime, FormatDuration(val))
-}
->>>>>>> de5b6459
-func BlockRootTime(val time.Duration) zap.Field {
-	return zap.String(FieldBlockRootTime, FormatDuration(val))
-}
-
 func SubmissionTime(val time.Duration) zap.Field {
-	return zap.String(FieldSubmissionTime, FormatDuration(val))
-}
-
-func BroadcastTime(val time.Duration) zap.Field {
-	return zap.String(FieldBroadcastTime, FormatDuration(val))
-<<<<<<< HEAD
-=======
-}
-
-func FormatDuration(val time.Duration) string {
-	return strconv.FormatFloat(val.Seconds(), 'f', 5, 64)
->>>>>>> de5b6459
+	return zap.String(FieldSubmissionTime, strconv.FormatFloat(val.Seconds(), 'f', 5, 64))
 }
 
 func DutyID(val string) zap.Field {
@@ -393,6 +351,7 @@
 func FormatDutyID(epoch phase0.Epoch, duty *spectypes.BeaconDuty) string {
 	return fmt.Sprintf("%v-e%v-s%v-v%v", duty.Type.String(), epoch, duty.Slot, duty.ValidatorIndex)
 }
+
 func GenesisFormatDutyID(epoch phase0.Epoch, duty *genesisspectypes.Duty) string {
 	return fmt.Sprintf("%v-e%v-s%v-v%v", duty.Type.String(), epoch, duty.Slot, duty.ValidatorIndex)
 }
