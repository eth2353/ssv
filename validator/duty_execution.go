package validator

import (
	"context"
	"encoding/hex"
	"encoding/json"
	valcheck2 "github.com/bloxapp/ssv/ibft/valcheck"
	"github.com/bloxapp/ssv/network/msgqueue"
	"github.com/bloxapp/ssv/node/valcheck"
	"github.com/pkg/errors"
	"sync"
	"time"

	"github.com/bloxapp/ssv/beacon"
	"github.com/bloxapp/ssv/ibft"
	"github.com/bloxapp/ssv/ibft/proto"
	ethpb "github.com/prysmaticlabs/ethereumapis/eth/v1alpha1"
	"go.uber.org/zap"
)

// waitForSignatureCollection waits for inbound signatures, collects them or times out if not.
func (v *Validator) waitForSignatureCollection(logger *zap.Logger, identifier []byte, sigRoot []byte, signaturesCount int, committiee map[uint64]*proto.Node) (map[uint64][]byte, error) {
	// Collect signatures from other nodes
	// TODO - change signature count to min threshold
	signatures := make(map[uint64][]byte, signaturesCount)
	signedIndxes := make([]uint64, 0)
	lock := sync.Mutex{}
	done := false
	var err error

	// start timeout
	go func() {
		<-time.After(v.signatureCollectionTimeout)
		lock.Lock()
		defer lock.Unlock()
		err = errors.Errorf("timed out waiting for post consensus signatures, received %d", len(signedIndxes))
		done = true
	}()
	// loop through messages until timeout
	for {
		lock.Lock()
		if done {
			lock.Unlock()
			break
		} else {
			lock.Unlock()
		}
		if msg := v.msgQueue.PopMessage(msgqueue.SigRoundIndexKey(identifier)); msg != nil {
			if len(msg.SignedMessage.SignerIds) == 0 { // no signer, empty sig
				continue
			}
			if _, found := signatures[msg.SignedMessage.SignerIds[0]]; found { // sig already exists
				continue
			}

			logger.Info("collected valid signature", zap.Uint64("node_id", msg.SignedMessage.SignerIds[0]), zap.Any("msg", msg))

			// verify sig
			if err := v.verifyPartialSignature(msg.SignedMessage.Signature, sigRoot, msg.SignedMessage.SignerIds[0], committiee); err != nil {
				logger.Error("received invalid signature", zap.Error(err))
				continue
			}
			logger.Info("collected valid signature", zap.Uint64("node_id", msg.SignedMessage.SignerIds[0]))

			lock.Lock()
			signatures[msg.SignedMessage.SignerIds[0]] = msg.SignedMessage.Signature
			signedIndxes = append(signedIndxes, msg.SignedMessage.SignerIds[0])
			if len(signedIndxes) >= signaturesCount {
				done = true
				break
			}
			lock.Unlock()
		} else {
			time.Sleep(time.Millisecond * 100)
		}
	}
	return signatures, err
}

// postConsensusDutyExecution signs the eth2 duty after iBFT came to consensus,
// waits for others to sign, collect sigs, reconstruct and broadcast the reconstructed signature to the beacon chain
func (v *Validator) postConsensusDutyExecution(ctx context.Context, logger *zap.Logger, identifier []byte, decidedValue []byte, signaturesCount int, role beacon.Role, duty *ethpb.DutiesResponse_Duty) error {
	// sign input value and broadcast
	sig, root, valueStruct, err := v.signDuty(ctx, decidedValue, role, duty, v.Share.ShareKey)
	if err != nil {
		return errors.Wrap(err, "failed to sign input data")
	}

	// TODO - should we construct it better?
	if err := v.network.BroadcastSignature(&proto.SignedMessage{
		Message: &proto.Message{
			Lambda:      identifier,
			ValidatorPk: duty.PublicKey,
		},
		Signature: sig,
		SignerIds: []uint64{v.Share.NodeID},
	}); err != nil {
		return errors.Wrap(err, "failed to broadcast signature")
	}
	logger.Info("broadcasting partial signature post consensus")

	signatures, err := v.waitForSignatureCollection(logger, identifier, root, signaturesCount, v.Share.Committee)

	// clean queue for messages, we don't need them anymore.
	v.msgQueue.PurgeIndexedMessages(msgqueue.SigRoundIndexKey(identifier))

	if err != nil {
		return err
	}
	logger.Info("collected enough signature to reconstruct...", zap.Int("signatures", len(signatures)))

	// Reconstruct signatures
	if err := v.reconstructAndBroadcastSignature(ctx, logger, signatures, root, valueStruct, role, duty); err != nil {
		return errors.Wrap(err, "failed to reconstruct and broadcast signature")
	}
	logger.Info("Successfully submitted role!")
	return nil
}

func (v *Validator) comeToConsensusOnInputValue(ctx context.Context, logger *zap.Logger, slot uint64, role beacon.Role, duty *ethpb.DutiesResponse_Duty) (int, []byte, []byte, error) {
	var inputByts []byte
	var err error
	var valCheckInstance valcheck2.ValueCheck
	switch role {
	case beacon.RoleAttester:
		attData, err := v.beacon.GetAttestationData(ctx, slot, duty.GetCommitteeIndex())
		if err != nil {
			return 0, nil, nil, errors.Wrap(err, "failed to get attestation data")
		}

		d := &proto.InputValue_Attestation{
			Attestation: &ethpb.Attestation{
				Data: attData,
			},
		}
		inputByts, err = json.Marshal(d)
		if err != nil {
			return 0, nil, nil, errors.Errorf("failed to marshal on attestation role: %s", role.String())
		}
		valCheckInstance = &valcheck.AttestationValueCheck{}
	case beacon.RoleAggregator:
		aggData, err := v.beacon.GetAggregationData(ctx, duty, v.Share.PublicKey, v.Share.ShareKey)
		if err != nil {
			return 0, nil, nil, errors.Wrap(err, "failed to get aggregation data")
		}

		d := &proto.InputValue_AggregationData{
			AggregationData: aggData,
		}
		inputByts, err = json.Marshal(d)
		if err != nil {
			return 0, nil, nil, errors.Errorf("failed to marshal on aggregation role: %s", role.String())
		}
		valCheckInstance = &valcheck.AggregatorValueCheck{}
	case beacon.RoleProposer:
		block, err := v.beacon.GetProposalData(ctx, slot, v.Share.ShareKey)
		if err != nil {
			return 0, nil, nil, errors.Wrap(err, "failed to get proposal block")
		}

		d := &proto.InputValue_BeaconBlock{
			BeaconBlock: block,
		}
		inputByts, err = json.Marshal(d)
		if err != nil {
			return 0, nil, nil, errors.Errorf("failed to marshal on proposer role: %s", role.String())
		}
		valCheckInstance = &valcheck.ProposerValueCheck{}
	default:
		return 0, nil, nil, errors.Errorf("unknown role: %s", role.String())
	}

	l := logger.With(zap.String("role", role.String()))
	identifier := []byte(ibft.IdentifierFormat(slot, role))

	if _, ok := v.ibfts[role]; !ok {
		v.logger.Error("no ibft for this role", zap.Any("role", role))
	}

	// calculate next seq
	seqNumber, err := v.ibfts[role].NextSeqNumber()
	if err != nil {
		return 0, nil, nil, errors.Wrap(err, "failed to calculate next sequence number")
	}

	decided, signaturesCount, decidedValue := v.ibfts[role].StartInstance(ibft.StartOptions{
		Duty:           duty,
		ValidatorShare: *v.Share,
		Logger:         l,
		ValueCheck:     valCheckInstance,
		Identifier:     identifier,
		SeqNumber:      seqNumber,
		Value:          inputByts,
	})

	if !decided {
		return 0, nil, nil, errors.New("ibft did not decide, not executing role")
	}
	return signaturesCount, decidedValue, identifier, nil
}

// ExecuteDuty by slotQueue
func (v *Validator) ExecuteDuty(ctx context.Context, slot uint64, duty *ethpb.DutiesResponse_Duty) {
	logger := v.logger.With(zap.Time("start_time", v.getSlotStartTime(slot)),
		zap.Uint64("committee_index", duty.GetCommitteeIndex()),
		zap.Uint64("slot", slot))

	roles, err := v.beacon.RolesAt(ctx, slot, duty, v.Share.PublicKey, v.Share.ShareKey)
	if err != nil {
		logger.Error("failed to get roles for duty", zap.Error(err))
		return
	}

	for _, role := range roles {
<<<<<<< HEAD
	 	go func(role beacon.Role) {
			logger := logger.With(zap.String("role", role.String()))
			logger.Info("start role")
=======
		go func(role beacon.Role) {
			l := logger.With(zap.String("role", role.String()))
			l.Debug("starting duty role")

>>>>>>> 92024118
			signaturesCount, decidedValue, identifier, err := v.comeToConsensusOnInputValue(ctx, logger, slot, role, duty)
			if err != nil {
				logger.Error("could not come to consensus", zap.Error(err))
				return
			}

			// Here we ensure at least 2/3 instances got a val so we can sign data and broadcast signatures
			logger.Info("GOT CONSENSUS", zap.Any("inputValueHex", hex.EncodeToString(decidedValue)))

			// Sign, aggregate and broadcast signature
			if err := v.postConsensusDutyExecution(
				ctx,
				logger,
				identifier,
				decidedValue,
				signaturesCount,
				role,
				duty,
			); err != nil {
				logger.Error("could not execute duty", zap.Error(err))
				return
			}
		}(role)
	}
}<|MERGE_RESOLUTION|>--- conflicted
+++ resolved
@@ -212,16 +212,10 @@
 	}
 
 	for _, role := range roles {
-<<<<<<< HEAD
-	 	go func(role beacon.Role) {
-			logger := logger.With(zap.String("role", role.String()))
-			logger.Info("start role")
-=======
 		go func(role beacon.Role) {
 			l := logger.With(zap.String("role", role.String()))
 			l.Debug("starting duty role")
 
->>>>>>> 92024118
 			signaturesCount, decidedValue, identifier, err := v.comeToConsensusOnInputValue(ctx, logger, slot, role, duty)
 			if err != nil {
 				logger.Error("could not come to consensus", zap.Error(err))
