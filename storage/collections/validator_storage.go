package collections

import (
	"bytes"
	"encoding/gob"
	"github.com/bloxapp/ssv/ibft/proto"
	"github.com/bloxapp/ssv/storage"
	"github.com/herumi/bls-eth-go-binary/bls"
	"github.com/pkg/errors"
	"go.uber.org/zap"
)

// IValidatorStorage interface for validator storage
type IValidatorStorage interface {
	LoadFromConfig(nodeID uint64, pubKey *bls.PublicKey, shareKey *bls.SecretKey, ibftCommittee map[uint64]*proto.Node) error
	SaveValidatorShare(validator *ValidatorShare) error
	GetAllValidatorsShare() ([]*ValidatorShare, error)
}

// ValidatorShare model for ValidatorStorage struct creation
type ValidatorShare struct {
	NodeID      uint64
	ValidatorPK *bls.PublicKey
	ShareKey    *bls.SecretKey
	Committee   map[uint64]*proto.Node
}

// ValidatorStorage struct
type ValidatorStorage struct {
	prefix []byte
	db     storage.Db
	logger *zap.Logger
}

// NewValidatorStorage creates new validator storage
func NewValidatorStorage(db storage.Db, logger *zap.Logger) ValidatorStorage {
	validator := ValidatorStorage{
		prefix: []byte("validator-"),
		db:     db,
		logger: logger,
	}
	return validator
}

// LoadFromConfig fetch validator share form .env and save it to db
func (v *ValidatorStorage) LoadFromConfig(nodeID uint64, pubKey *bls.PublicKey, shareKey *bls.SecretKey, ibftCommittee map[uint64]*proto.Node) error {
	var err error
	if pubKey != (&bls.PublicKey{}) && shareKey != (&bls.SecretKey{}) && len(ibftCommittee) > 0 {
		ibftCommittee[nodeID].Pk = shareKey.GetPublicKey().Serialize()
		ibftCommittee[nodeID].Sk = shareKey.Serialize()
		validator := ValidatorShare{
			NodeID:      nodeID,
			ValidatorPK: pubKey,
			ShareKey:    shareKey,
			Committee:   ibftCommittee,
		}
		err = v.SaveValidatorShare(&validator)
	}
	if err == nil {
		v.logger.Info("validator share has been loaded from config")
	}
	return err
}

// SaveValidatorShare save validator share to db
func (v *ValidatorStorage) SaveValidatorShare(validator *ValidatorShare) error {
	value, err := validator.Serialize()
	if err != nil {
		v.logger.Error("failed serialized validator", zap.Error(err))
	}
	return v.db.Set(v.prefix, validator.ValidatorPK.Serialize(), value)
}

// GetValidatorsShare by key
func (v *ValidatorStorage) GetValidatorsShare(key []byte) (*ValidatorShare, error) {
	obj, err := v.db.Get(v.prefix, key)
	if err != nil{
		return nil, err
	}
	return (&ValidatorShare{}).Deserialize(obj)
}

// GetAllValidatorsShare returns ALL validators shares from db
<<<<<<< HEAD
func (v *ValidatorStorage) GetAllValidatorsShare() ([]*ValidatorShare, error) {
	objs, err := v.db.GetAllByBucket(v.prefix)
=======
func (v *ValidatorStorage) GetAllValidatorsShare() ([]*Validator, error) {
	objs, err := v.db.GetAllByCollection(v.prefix)
>>>>>>> 4ab1c82a
	if err != nil {
		return nil, errors.Wrap(err, "Failed to get val share")
	}
	var res []*ValidatorShare
	for _, obj := range objs {
		val, err := (&ValidatorShare{}).Deserialize(obj)
		if err != nil {
			return nil, errors.Wrap(err, "Failed to deserialized validator")
		}
		res = append(res, val)
	}

	return res, nil
}

//  serializedValidator struct
type serializedValidator struct {
	NodeID     uint64
	ShareKey   []byte
	Committiee map[uint64]*proto.Node
}

// Serialize ValidatorStorage to []byte for db purposes
func (v *ValidatorShare) Serialize() ([]byte, error) {
	value := serializedValidator{
		NodeID:     v.NodeID,
		ShareKey:   v.ShareKey.Serialize(),
		Committiee: v.Committee,
	}

	var b bytes.Buffer
	e := gob.NewEncoder(&b)
	if err := e.Encode(value); err != nil {
		return nil, errors.Wrap(err, "Failed to encode serializedValidator")
	}
	return b.Bytes(), nil
}

// Deserialize key/value to ValidatorStorage struct
func (v *ValidatorShare) Deserialize(obj storage.Obj) (*ValidatorShare, error) {
	var valShare serializedValidator
	d := gob.NewDecoder(bytes.NewReader(obj.Value))
	if err := d.Decode(&valShare); err != nil {
		return nil, errors.Wrap(err, "Failed to get val value")
	}
	shareSecret := &bls.SecretKey{} // need to decode secret separately cause of encoding has private var limit in bls.SecretKey struct
	if err := shareSecret.Deserialize(valShare.ShareKey); err != nil {
		return nil, errors.Wrap(err, "Failed to get key secret")
	}
	pubKey := &bls.PublicKey{}
	if err := pubKey.Deserialize(obj.Key); err != nil {
		return nil, errors.Wrap(err, "Failed to get pubkey")
	}
	return &ValidatorShare{
		NodeID:      valShare.NodeID,
		ValidatorPK: pubKey,
		ShareKey:    shareSecret,
		Committee:   valShare.Committiee,
	}, nil
}<|MERGE_RESOLUTION|>--- conflicted
+++ resolved
@@ -28,12 +28,12 @@
 // ValidatorStorage struct
 type ValidatorStorage struct {
 	prefix []byte
-	db     storage.Db
+	db     storage.IKvStorage
 	logger *zap.Logger
 }
 
 // NewValidatorStorage creates new validator storage
-func NewValidatorStorage(db storage.Db, logger *zap.Logger) ValidatorStorage {
+func NewValidatorStorage(db storage.IKvStorage, logger *zap.Logger) ValidatorStorage {
 	validator := ValidatorStorage{
 		prefix: []byte("validator-"),
 		db:     db,
@@ -81,13 +81,8 @@
 }
 
 // GetAllValidatorsShare returns ALL validators shares from db
-<<<<<<< HEAD
 func (v *ValidatorStorage) GetAllValidatorsShare() ([]*ValidatorShare, error) {
-	objs, err := v.db.GetAllByBucket(v.prefix)
-=======
-func (v *ValidatorStorage) GetAllValidatorsShare() ([]*Validator, error) {
 	objs, err := v.db.GetAllByCollection(v.prefix)
->>>>>>> 4ab1c82a
 	if err != nil {
 		return nil, errors.Wrap(err, "Failed to get val share")
 	}
@@ -103,8 +98,8 @@
 	return res, nil
 }
 
-//  serializedValidator struct
-type serializedValidator struct {
+//  validatorSerializer struct
+type validatorSerializer struct {
 	NodeID     uint64
 	ShareKey   []byte
 	Committiee map[uint64]*proto.Node
@@ -112,7 +107,7 @@
 
 // Serialize ValidatorStorage to []byte for db purposes
 func (v *ValidatorShare) Serialize() ([]byte, error) {
-	value := serializedValidator{
+	value := validatorSerializer{
 		NodeID:     v.NodeID,
 		ShareKey:   v.ShareKey.Serialize(),
 		Committiee: v.Committee,
@@ -121,14 +116,14 @@
 	var b bytes.Buffer
 	e := gob.NewEncoder(&b)
 	if err := e.Encode(value); err != nil {
-		return nil, errors.Wrap(err, "Failed to encode serializedValidator")
+		return nil, errors.Wrap(err, "Failed to encode validatorSerializer")
 	}
 	return b.Bytes(), nil
 }
 
 // Deserialize key/value to ValidatorStorage struct
 func (v *ValidatorShare) Deserialize(obj storage.Obj) (*ValidatorShare, error) {
-	var valShare serializedValidator
+	var valShare validatorSerializer
 	d := gob.NewDecoder(bytes.NewReader(obj.Value))
 	if err := d.Decode(&valShare); err != nil {
 		return nil, errors.Wrap(err, "Failed to get val value")
